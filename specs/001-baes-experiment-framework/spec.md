--- conflicted
+++ resolved
@@ -144,13 +144,8 @@
 - What happens when the same run ID is accidentally reused?
   - System detects existing run directory, appends a UUID suffix to prevent collision, logs a warning, and proceeds with the unique ID.
 
-<<<<<<< HEAD
-- What happens when a framework requires protocol compliance modifications?
-  - For external frameworks (ChatDev, Spec-kit): System fails the integration test and documents the incompatibility. The framework cannot be tested until protocol expectations are adjusted (change experimental design, not framework). For BAEs Framework: Modifications are permitted and documented in a BAEs integration log with commit hashes, modified files, and rationale. Changes are version-controlled separately from orchestrator code to maintain clear separation between experimental infrastructure and research artifact evolution.
-=======
 - What happens when a prompt file (step_N.txt) is missing or corrupted?
   - System validates all six prompt files exist and are readable before starting any run. If validation fails, system logs error with missing file names and exits before creating run directory. Researcher must fix prompt files before retrying.
->>>>>>> b11177e2
 
 ## Requirements *(mandatory)*
 
